--- conflicted
+++ resolved
@@ -42,10 +42,6 @@
     # TrustedHost middleware
     app.add_middleware(
         TrustedHostMiddleware,
-<<<<<<< HEAD
         allowed_hosts=["localhost", "127.0.0.1", "hudddle-backend.onrender.com", "localhost:3000", "localhost:8000"],
         # allowed_hosts=["*"],
-=======
-        allowed_hosts=["localhost", "127.0.0.1", "hudddle-backend.onrender.com", "localhost:3000"],
->>>>>>> b5ff8aee
     )